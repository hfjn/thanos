--- conflicted
+++ resolved
@@ -11,10 +11,6 @@
 ## Unreleased
 
 ### Fixed
-
-- [#6692](https://github.com/thanos-io/thanos/pull/6692) Store: Fix matching bug when using empty alternative in regex matcher, for example (a||b).
-- [#6679](https://github.com/thanos-io/thanos/pull/6697) Store: fix block deduplication
-- [#6706](https://github.com/thanos-io/thanos/pull/6706) Store: Series responses should always be sorted
 
 ### Added
 
@@ -23,13 +19,12 @@
 
 ### Changed
 
-- [#6664](https://github.com/thanos-io/thanos/pull/6664) *: Update Prometheus to 2.46.1.
 - [#6698](https://github.com/thanos-io/thanos/pull/6608) Receive: Change write log level from warn to info.
-- [#6722](https://github.com/thanos-io/thanos/pull/6722) *: Optimize iterations on GCS buckets by requesting only object names.
 
 ### Removed
 
-<<<<<<< HEAD
+- [#6686](https://github.com/thanos-io/thanos/pull/6686) Remove deprecated `--log.request.decision` flag. We now use `--request.logging-config` to set logging decisions.
+
 ## [v0.32.3](https://github.com/thanos-io/thanos/tree/release-0.32) - 20.09.2023
 
 ### Fixed
@@ -47,9 +42,6 @@
 - [#6544](https://github.com/thanos-io/thanos/pull/6500) Objstore: Update objstore to latest version which adds a new metric regarding uploaded TSDB bytes
 
 ### Removed
-=======
-- [#6686](https://github.com/thanos-io/thanos/pull/6686) Remove deprecated `--log.request.decision` flag. We now use `--request.logging-config` to set logging decisions.
->>>>>>> 2bc12a58
 
 ## [v0.32.2](https://github.com/thanos-io/thanos/tree/release-0.32) - 31.08.2023
 
